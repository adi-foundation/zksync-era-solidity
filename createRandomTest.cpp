--- conflicted
+++ resolved
@@ -31,7 +31,6 @@
 #include <json_spirit/json_spirit_writer_template.h>
 #include <libdevcore/CommonIO.h>
 #include <libdevcore/CommonData.h>
-#include <libethereum/VMFactory.h>
 #include <libevmcore/Instruction.h>
 #include <libevm/VMFactory.h>
 #include "vm.h"
@@ -129,9 +128,6 @@
 		assert(o.count("pre") > 0);
 		assert(o.count("exec") > 0);
 
-
-		auto vmObj = eth::VMFactory::create(eth::VMFactory::Interpreter);
-		auto& vm = *vmObj;
 		dev::test::FakeExtVM fev;
 		fev.importEnv(o["env"].get_obj());
 		fev.importState(o["pre"].get_obj());
@@ -145,13 +141,9 @@
 			fev.code = fev.thisTxCode;
 		}
 
-		vm.reset(fev.gas);
 		bytes output;
-<<<<<<< HEAD
-=======
 		auto vm = eth::VMFactory::create(fev.gas);
 
->>>>>>> 1d85b074
 		u256 gas;
 		bool vmExceptionOccured = false;
 		try
