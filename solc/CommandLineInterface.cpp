/*
	This file is part of solidity.

	solidity is free software: you can redistribute it and/or modify
	it under the terms of the GNU General Public License as published by
	the Free Software Foundation, either version 3 of the License, or
	(at your option) any later version.

	solidity is distributed in the hope that it will be useful,
	but WITHOUT ANY WARRANTY; without even the implied warranty of
	MERCHANTABILITY or FITNESS FOR A PARTICULAR PURPOSE.  See the
	GNU General Public License for more details.

	You should have received a copy of the GNU General Public License
	along with solidity.  If not, see <http://www.gnu.org/licenses/>.
*/
// SPDX-License-Identifier: GPL-3.0
/**
 * @author Lefteris <lefteris@ethdev.com>
 * @author Gav Wood <g@ethdev.com>
 * @date 2014
 * Solidity command line interface.
 */
#include <solc/CommandLineInterface.h>

#include <solc/Exceptions.h>

#include "license.h"
#include "solidity/BuildInfo.h"

#include <libsolidity/interface/Version.h>
#include <libsolidity/ast/ASTJsonExporter.h>
#include <libsolidity/ast/ASTJsonImporter.h>
#include <libsolidity/analysis/NameAndTypeResolver.h>
#include <libsolidity/codegen/mlir/GenFromYul.h>
#include <libsolidity/interface/CompilerStack.h>
#include <libsolidity/interface/StandardCompiler.h>
#include <libsolidity/interface/GasEstimator.h>
#include <libsolidity/interface/DebugSettings.h>
#include <libsolidity/interface/ImportRemapper.h>
#include <libsolidity/interface/StorageLayout.h>
#include <libsolidity/lsp/LanguageServer.h>
#include <libsolidity/lsp/Transport.h>

#include <libyul/YulStack.h>
#include <libyul/backends/evm/EVMDialect.h>

#include <libevmasm/Instruction.h>
#include <libevmasm/Disassemble.h>
#include <libevmasm/GasMeter.h>

#include <liblangutil/Exceptions.h>
#include <liblangutil/SourceReferenceFormatter.h>

#include <libsmtutil/Exceptions.h>

#include <libsolutil/Common.h>
#include <libsolutil/CommonData.h>
#include <libsolutil/CommonIO.h>
#include <libsolutil/JSON.h>

#include <algorithm>
#include <fstream>
#include <memory>

#include <range/v3/view/map.hpp>

#include <boost/filesystem.hpp>
#include <boost/filesystem/operations.hpp>
#include <boost/algorithm/string.hpp>

#ifdef _WIN32 // windows
	#include <io.h>
	#define isatty _isatty
	#define fileno _fileno
#else // unix
	#include <unistd.h>
#endif

#include <fstream>

#if !defined(STDERR_FILENO)
	#define STDERR_FILENO 2
#endif


using namespace std;
using namespace solidity;
using namespace solidity::util;
using namespace solidity::langutil;

namespace
{

set<frontend::InputMode> const CompilerInputModes{
	frontend::InputMode::Compiler,
	frontend::InputMode::CompilerWithASTImport,
};

} // anonymous namespace

namespace solidity::frontend
{

ostream& CommandLineInterface::sout(bool _markAsUsed)
{
	if (_markAsUsed)
		m_hasOutput = true;
	return m_sout;
}

ostream& CommandLineInterface::serr(bool _markAsUsed)
{
	if (_markAsUsed)
		m_hasOutput = true;
	return m_serr;
}

#define cin
#define cout
#define cerr

static string const g_stdinFileName = "<stdin>";
static string const g_strAbi = "abi";
static string const g_strAsm = "asm";
static string const g_strAst = "ast";
static string const g_strBinary = "bin";
static string const g_strBinaryRuntime = "bin-runtime";
static string const g_strContracts = "contracts";
static string const g_strFunDebug = "function-debug";
static string const g_strFunDebugRuntime = "function-debug-runtime";
static string const g_strGeneratedSources = "generated-sources";
static string const g_strGeneratedSourcesRuntime = "generated-sources-runtime";
static string const g_strNatspecDev = "devdoc";
static string const g_strNatspecUser = "userdoc";
static string const g_strOpcodes = "opcodes";
static string const g_strSignatureHashes = "hashes";
static string const g_strSourceList = "sourceList";
static string const g_strSources = "sources";
static string const g_strSrcMap = "srcmap";
static string const g_strSrcMapRuntime = "srcmap-runtime";
static string const g_strStorageLayout = "storage-layout";
static string const g_strVersion = "version";

static bool needsHumanTargetedStdout(CommandLineOptions const& _options)
{
	if (_options.compiler.estimateGas)
		return true;
	if (!_options.output.dir.empty())
		return false;
	return
		_options.compiler.outputs.abi ||
		_options.compiler.outputs.asm_ ||
		_options.compiler.outputs.asmJson ||
		_options.compiler.outputs.binary ||
		_options.compiler.outputs.binaryRuntime ||
		_options.compiler.outputs.metadata ||
		_options.compiler.outputs.natspecUser ||
		_options.compiler.outputs.natspecDev ||
		_options.compiler.outputs.opcodes ||
		_options.compiler.outputs.signatureHashes ||
		_options.compiler.outputs.storageLayout;
}

static bool coloredOutput(CommandLineOptions const& _options)
{
	return
		(!_options.formatting.coloredOutput.has_value() && isatty(STDERR_FILENO)) ||
		(_options.formatting.coloredOutput.has_value() && _options.formatting.coloredOutput.value());
}

void CommandLineInterface::handleBinary(string const& _contract)
{
	solAssert(CompilerInputModes.count(m_options.input.mode) == 1);

	if (m_options.compiler.outputs.binary)
	{
		if (!m_options.output.dir.empty())
			createFile(m_compiler->filesystemFriendlyName(_contract) + ".bin", objectWithLinkRefsHex(m_compiler->object(_contract)));
		else
		{
			sout() << "Binary:" << endl;
			sout() << objectWithLinkRefsHex(m_compiler->object(_contract)) << endl;
		}
	}
	if (m_options.compiler.outputs.binaryRuntime)
	{
		if (!m_options.output.dir.empty())
			createFile(m_compiler->filesystemFriendlyName(_contract) + ".bin-runtime", objectWithLinkRefsHex(m_compiler->runtimeObject(_contract)));
		else
		{
			sout() << "Binary of the runtime part:" << endl;
			sout() << objectWithLinkRefsHex(m_compiler->runtimeObject(_contract)) << endl;
		}
	}
}

void CommandLineInterface::handleOpcode(string const& _contract)
{
	solAssert(CompilerInputModes.count(m_options.input.mode) == 1);

	if (!m_options.output.dir.empty())
		createFile(m_compiler->filesystemFriendlyName(_contract) + ".opcode", evmasm::disassemble(m_compiler->object(_contract).bytecode, m_options.output.evmVersion));
	else
	{
		sout() << "Opcodes:" << endl;
		sout() << uppercase << evmasm::disassemble(m_compiler->object(_contract).bytecode, m_options.output.evmVersion);
		sout() << endl;
	}
}

void CommandLineInterface::handleIR(string const& _contractName)
{
	solAssert(CompilerInputModes.count(m_options.input.mode) == 1);

	if (!m_options.compiler.outputs.ir)
		return;

	if (!m_options.output.dir.empty())
		createFile(m_compiler->filesystemFriendlyName(_contractName) + ".yul", m_compiler->yulIR(_contractName));
	else
	{
		sout() << "IR:" << endl;
		sout() << m_compiler->yulIR(_contractName) << endl;
	}
}

void CommandLineInterface::handleIRAst(string const& _contractName)
{
	solAssert(CompilerInputModes.count(m_options.input.mode) == 1);

	if (!m_options.compiler.outputs.irAstJson)
		return;

	if (!m_options.output.dir.empty())
		createFile(
			m_compiler->filesystemFriendlyName(_contractName) + "_yul_ast.json",
			util::jsonPrint(
				m_compiler->yulIRAst(_contractName),
				m_options.formatting.json
			)
		);
	else
	{
		sout() << "IR AST:" << endl;
		sout() << util::jsonPrint(
			m_compiler->yulIRAst(_contractName),
			m_options.formatting.json
		) << endl;
	}
}

void CommandLineInterface::handleIROptimized(string const& _contractName)
{
	solAssert(CompilerInputModes.count(m_options.input.mode) == 1);

	if (!m_options.compiler.outputs.irOptimized)
		return;

	if (!m_options.output.dir.empty())
		createFile(
			m_compiler->filesystemFriendlyName(_contractName) + "_opt.yul",
			m_compiler->yulIROptimized(_contractName)
		);
	else
	{
		sout() << "Optimized IR:" << endl;
		sout() << m_compiler->yulIROptimized(_contractName) << endl;
	}
}

void CommandLineInterface::handleIROptimizedAst(string const& _contractName)
{
	solAssert(CompilerInputModes.count(m_options.input.mode) == 1);

	if (!m_options.compiler.outputs.irOptimizedAstJson)
		return;

	if (!m_options.output.dir.empty())
		createFile(
			m_compiler->filesystemFriendlyName(_contractName) + "_opt_yul_ast.json",
			util::jsonPrint(
				m_compiler->yulIROptimizedAst(_contractName),
				m_options.formatting.json
			)
		);
	else
	{
		sout() << "Optimized IR AST:" << endl;
		sout() << util::jsonPrint(
			m_compiler->yulIROptimizedAst(_contractName),
			m_options.formatting.json
		) << endl;
	}
}

void CommandLineInterface::handleBytecode(string const& _contract)
{
	solAssert(CompilerInputModes.count(m_options.input.mode) == 1);

	if (m_options.compiler.outputs.opcodes)
		handleOpcode(_contract);
	if (m_options.compiler.outputs.binary || m_options.compiler.outputs.binaryRuntime)
		handleBinary(_contract);
}

void CommandLineInterface::handleSignatureHashes(string const& _contract)
{
	solAssert(CompilerInputModes.count(m_options.input.mode) == 1);

	if (!m_options.compiler.outputs.signatureHashes)
		return;

	Json::Value interfaceSymbols = m_compiler->interfaceSymbols(_contract);
	string out = "Function signatures:\n";
	for (auto const& name: interfaceSymbols["methods"].getMemberNames())
		out += interfaceSymbols["methods"][name].asString() + ": " + name + "\n";

	if (interfaceSymbols.isMember("errors"))
	{
		out += "\nError signatures:\n";
		for (auto const& name: interfaceSymbols["errors"].getMemberNames())
			out += interfaceSymbols["errors"][name].asString() + ": " + name + "\n";
	}

	if (interfaceSymbols.isMember("events"))
	{
		out += "\nEvent signatures:\n";
		for (auto const& name: interfaceSymbols["events"].getMemberNames())
			out += interfaceSymbols["events"][name].asString() + ": " + name + "\n";
	}

	if (!m_options.output.dir.empty())
		createFile(m_compiler->filesystemFriendlyName(_contract) + ".signatures", out);
	else
		sout() << out;
}

void CommandLineInterface::handleMetadata(string const& _contract)
{
	solAssert(CompilerInputModes.count(m_options.input.mode) == 1);

	if (!m_options.compiler.outputs.metadata)
		return;

	string data = m_compiler->metadata(_contract);
	if (!m_options.output.dir.empty())
		createFile(m_compiler->filesystemFriendlyName(_contract) + "_meta.json", data);
	else
		sout() << "Metadata:" << endl << data << endl;
}

void CommandLineInterface::handleABI(string const& _contract)
{
	solAssert(CompilerInputModes.count(m_options.input.mode) == 1);

	if (!m_options.compiler.outputs.abi)
		return;

	string data = jsonPrint(removeNullMembers(m_compiler->contractABI(_contract)), m_options.formatting.json);
	if (!m_options.output.dir.empty())
		createFile(m_compiler->filesystemFriendlyName(_contract) + ".abi", data);
	else
		sout() << "Contract JSON ABI" << endl << data << endl;
}

void CommandLineInterface::handleStorageLayout(string const& _contract)
{
	solAssert(CompilerInputModes.count(m_options.input.mode) == 1);

	if (!m_options.compiler.outputs.storageLayout)
		return;

	string data = jsonPrint(removeNullMembers(m_compiler->storageLayout(_contract)), m_options.formatting.json);
	if (!m_options.output.dir.empty())
		createFile(m_compiler->filesystemFriendlyName(_contract) + "_storage.json", data);
	else
		sout() << "Contract Storage Layout:" << endl << data << endl;
}

void CommandLineInterface::handleNatspec(bool _natspecDev, string const& _contract)
{
	solAssert(CompilerInputModes.count(m_options.input.mode) == 1);

	bool enabled = false;
	string suffix;
	string title;

	if (_natspecDev)
	{
		enabled = m_options.compiler.outputs.natspecDev;
		suffix = ".docdev";
		title = "Developer Documentation";
	}
	else
	{
		enabled = m_options.compiler.outputs.natspecUser;
		suffix = ".docuser";
		title = "User Documentation";
	}

	if (enabled)
	{
		string output = jsonPrint(
			removeNullMembers(
				_natspecDev ?
				m_compiler->natspecDev(_contract) :
				m_compiler->natspecUser(_contract)
			),
			m_options.formatting.json
		);

		if (!m_options.output.dir.empty())
			createFile(m_compiler->filesystemFriendlyName(_contract) + suffix, output);
		else
		{
			sout() << title << endl;
			sout() << output << endl;
		}

	}
}

void CommandLineInterface::handleGasEstimation(string const& _contract)
{
	solAssert(CompilerInputModes.count(m_options.input.mode) == 1);

	Json::Value estimates = m_compiler->gasEstimates(_contract);
	sout() << "Gas estimation:" << endl;

	if (estimates["creation"].isObject())
	{
		Json::Value creation = estimates["creation"];
		sout() << "construction:" << endl;
		sout() << "   " << creation["executionCost"].asString();
		sout() << " + " << creation["codeDepositCost"].asString();
		sout() << " = " << creation["totalCost"].asString() << endl;
	}

	if (estimates["external"].isObject())
	{
		Json::Value externalFunctions = estimates["external"];
		sout() << "external:" << endl;
		for (auto const& name: externalFunctions.getMemberNames())
		{
			if (name.empty())
				sout() << "   fallback:\t";
			else
				sout() << "   " << name << ":\t";
			sout() << externalFunctions[name].asString() << endl;
		}
	}

	if (estimates["internal"].isObject())
	{
		Json::Value internalFunctions = estimates["internal"];
		sout() << "internal:" << endl;
		for (auto const& name: internalFunctions.getMemberNames())
		{
			sout() << "   " << name << ":\t";
			sout() << internalFunctions[name].asString() << endl;
		}
	}
}

void CommandLineInterface::readInputFiles()
{
	solAssert(!m_standardJsonInput.has_value());

	static set<frontend::InputMode> const noInputFiles{
		frontend::InputMode::Help,
		frontend::InputMode::License,
		frontend::InputMode::Version
	};

	if (noInputFiles.count(m_options.input.mode) == 1)
		return;

	m_fileReader.setBasePath(m_options.input.basePath);

	if (m_fileReader.basePath() != "")
	{
		if (!boost::filesystem::exists(m_fileReader.basePath()))
			solThrow(CommandLineValidationError, "Base path does not exist: \"" + m_fileReader.basePath().string() + '"');

		if (!boost::filesystem::is_directory(m_fileReader.basePath()))
			solThrow(CommandLineValidationError, "Base path is not a directory: \"" + m_fileReader.basePath().string() + '"');
	}

	for (boost::filesystem::path const& includePath: m_options.input.includePaths)
		m_fileReader.addIncludePath(includePath);

	for (boost::filesystem::path const& allowedDirectory: m_options.input.allowedDirectories)
		m_fileReader.allowDirectory(allowedDirectory);

	map<string, set<boost::filesystem::path>> collisions =
		m_fileReader.detectSourceUnitNameCollisions(m_options.input.paths);
	if (!collisions.empty())
	{
		auto pathToQuotedString = [](boost::filesystem::path const& _path){ return "\"" + _path.string() + "\""; };

		string message =
			"Source unit name collision detected. "
			"The specified values of base path and/or include paths would result in multiple "
			"input files being assigned the same source unit name:\n";

		for (auto const& [sourceUnitName, normalizedInputPaths]: collisions)
		{
			message += sourceUnitName + " matches: ";
			message += util::joinHumanReadable(normalizedInputPaths | ranges::views::transform(pathToQuotedString)) + "\n";
		}

		solThrow(CommandLineValidationError, message);
	}

	for (boost::filesystem::path const& infile: m_options.input.paths)
	{
		if (!boost::filesystem::exists(infile))
		{
			if (!m_options.input.ignoreMissingFiles)
				solThrow(CommandLineValidationError, '"' + infile.string() + "\" is not found.");
			else
				serr() << infile << " is not found. Skipping." << endl;

			continue;
		}

		if (!boost::filesystem::is_regular_file(infile))
		{
			if (!m_options.input.ignoreMissingFiles)
				solThrow(CommandLineValidationError, '"' + infile.string() + "\" is not a valid file.");
			else
				serr() << infile << " is not a valid file. Skipping." << endl;

			continue;
		}

		// NOTE: we ignore the FileNotFound exception as we manually check above
		string fileContent = readFileAsString(infile);
		if (m_options.input.mode == InputMode::StandardJson)
		{
			solAssert(!m_standardJsonInput.has_value());
			m_standardJsonInput = std::move(fileContent);
		}
		else
		{
			m_fileReader.addOrUpdateFile(infile, std::move(fileContent));
			m_fileReader.allowDirectory(boost::filesystem::canonical(infile).remove_filename());
		}
	}

	if (m_options.input.addStdin)
	{
		if (m_options.input.mode == InputMode::StandardJson)
		{
			solAssert(!m_standardJsonInput.has_value());
			m_standardJsonInput = readUntilEnd(m_sin);
		}
		else
			m_fileReader.setStdin(readUntilEnd(m_sin));
	}

	if (
		m_options.input.mode != InputMode::LanguageServer &&
		m_fileReader.sourceUnits().empty() &&
		!m_standardJsonInput.has_value()
	)
		solThrow(CommandLineValidationError, "All specified input files either do not exist or are not regular files.");
}

map<string, Json::Value> CommandLineInterface::parseAstFromInput()
{
	solAssert(m_options.input.mode == InputMode::CompilerWithASTImport);

	map<string, Json::Value> sourceJsons;
	map<string, string> tmpSources;

	for (SourceCode const& sourceCode: m_fileReader.sourceUnits() | ranges::views::values)
	{
		Json::Value ast;
		astAssert(jsonParseStrict(sourceCode, ast), "Input file could not be parsed to JSON");
		astAssert(ast.isMember("sources"), "Invalid Format for import-JSON: Must have 'sources'-object");

		for (auto& src: ast["sources"].getMemberNames())
		{
			string astKey = ast["sources"][src].isMember("ast") ? "ast" : "AST";

			astAssert(ast["sources"][src].isMember(astKey), "astkey is not member");
			astAssert(ast["sources"][src][astKey]["nodeType"].asString() == "SourceUnit",  "Top-level node should be a 'SourceUnit'");
			astAssert(sourceJsons.count(src) == 0, "All sources must have unique names");
			sourceJsons.emplace(src, std::move(ast["sources"][src][astKey]));
			tmpSources[src] = util::jsonCompactPrint(ast);
		}
	}

	m_fileReader.setSourceUnits(tmpSources);

	return sourceJsons;
}

void CommandLineInterface::createFile(string const& _fileName, string const& _data)
{
	namespace fs = boost::filesystem;

	solAssert(!m_options.output.dir.empty());

	// NOTE: create_directories() raises an exception if the path consists solely of '.' or '..'
	// (or equivalent such as './././.'). Paths like 'a/b/.' and 'a/b/..' are fine though.
	// The simplest workaround is to use an absolute path.
	fs::create_directories(fs::absolute(m_options.output.dir));

	string pathName = (m_options.output.dir / _fileName).string();
	if (fs::exists(pathName) && !m_options.output.overwriteFiles)
		solThrow(CommandLineOutputError, "Refusing to overwrite existing file \"" + pathName + "\" (use --overwrite to force).");

	ofstream outFile(pathName);
	outFile << _data;
	if (!outFile)
		solThrow(CommandLineOutputError, "Could not write to file \"" + pathName + "\".");
}

void CommandLineInterface::createJson(string const& _fileName, string const& _json)
{
	createFile(boost::filesystem::path(_fileName).stem().string() + string(".json"), _json);
}

bool CommandLineInterface::run(int _argc, char const* const* _argv)
{
	try
	{
		if (!parseArguments(_argc, _argv))
			return false;

		readInputFiles();
		processInput();
		return true;
	}
	catch (CommandLineError const& _exception)
	{
		m_hasOutput = true;

		// There might be no message in the exception itself if the error output is bulky and has
		// already been printed to stderr (this happens e.g. for compiler errors).
		if (_exception.what() != ""s)
			serr() << _exception.what() << endl;

		return false;
	}
}

bool CommandLineInterface::parseArguments(int _argc, char const* const* _argv)
{
	CommandLineParser parser;

	if (isatty(fileno(stdin)) && _argc == 1)
	{
		// If the terminal is taking input from the user, provide more user-friendly output.
		CommandLineParser::printHelp(sout());

		// In this case we want to exit with an error but not display any error message.
		return false;
	}

	parser.parse(_argc, _argv);
	m_options = parser.options();

	return true;
}

void CommandLineInterface::processInput()
{
	switch (m_options.input.mode)
	{
	case InputMode::Help:
		CommandLineParser::printHelp(sout());
		break;
	case InputMode::License:
		printLicense();
		break;
	case InputMode::Version:
		printVersion();
		break;
	case InputMode::StandardJson:
	{
		solAssert(m_standardJsonInput.has_value());

		StandardCompiler compiler(m_universalCallback.callback(), m_options.formatting.json);
		sout() << compiler.compile(std::move(m_standardJsonInput.value())) << endl;
		m_standardJsonInput.reset();
		break;
	}
	case InputMode::LanguageServer:
		serveLSP();
		break;
	case InputMode::Assembler:
		assembleYul(m_options.assembly.inputLanguage, m_options.assembly.targetMachine);
		break;
	case InputMode::Linker:
		link();
		writeLinkedFiles();
		break;
	case InputMode::Compiler:
	case InputMode::CompilerWithASTImport:
		compile();
		outputCompilationResults();
		break;
	}
}

void CommandLineInterface::printVersion()
{
	sout() << "solc, the solidity compiler commandline interface" << endl;
	sout() << "Version: " << solidity::frontend::VersionString << endl;
}

void CommandLineInterface::printLicense()
{
	sout() << otherLicenses << endl;
	// This is a static variable generated by cmake from LICENSE.txt
	sout() << licenseText << endl;
}

void CommandLineInterface::compile()
{
	solAssert(CompilerInputModes.count(m_options.input.mode) == 1);

	m_compiler = make_unique<CompilerStack>(m_universalCallback.callback());

	SourceReferenceFormatter formatter(serr(false), *m_compiler, coloredOutput(m_options), m_options.formatting.withErrorIds);

	try
	{
		if (m_options.metadata.literalSources)
			m_compiler->useMetadataLiteralSources(true);
		m_compiler->setMetadataFormat(m_options.metadata.format);
		m_compiler->setMetadataHash(m_options.metadata.hash);
		if (m_options.modelChecker.initialize)
			m_compiler->setModelCheckerSettings(m_options.modelChecker.settings);
		m_compiler->setRemappings(m_options.input.remappings);
		m_compiler->setLibraries(m_options.linker.libraries);
		m_compiler->setViaIR(m_options.output.viaIR);
		m_compiler->setEVMVersion(m_options.output.evmVersion);
		m_compiler->setEOFVersion(m_options.output.eofVersion);
		m_compiler->setRevertStringBehaviour(m_options.output.revertStrings);
		if (m_options.output.debugInfoSelection.has_value())
			m_compiler->selectDebugInfo(m_options.output.debugInfoSelection.value());
		// TODO: Perhaps we should not compile unless requested
<<<<<<< HEAD

		m_compiler->enableIRGeneration(m_options.compiler.outputs.ir || m_options.compiler.outputs.irOptimized);
		m_compiler->enableMLIRGeneration(m_options.compiler.outputs.mlir);
		m_compiler->setMLIRGenStage(m_options.output.mlirGenStage);
		m_compiler->enableEwasmGeneration(m_options.compiler.outputs.ewasm);
=======
		m_compiler->enableIRGeneration(
			m_options.compiler.outputs.ir ||
			m_options.compiler.outputs.irOptimized ||
			m_options.compiler.outputs.irAstJson ||
			m_options.compiler.outputs.irOptimizedAstJson
		);
>>>>>>> d9974bed
		m_compiler->enableEvmBytecodeGeneration(
			m_options.compiler.estimateGas ||
			m_options.compiler.outputs.asm_ ||
			m_options.compiler.outputs.asmJson ||
			m_options.compiler.outputs.opcodes ||
			m_options.compiler.outputs.binary ||
			m_options.compiler.outputs.binaryRuntime ||
			(m_options.compiler.combinedJsonRequests && (
				m_options.compiler.combinedJsonRequests->binary ||
				m_options.compiler.combinedJsonRequests->binaryRuntime ||
				m_options.compiler.combinedJsonRequests->opcodes ||
				m_options.compiler.combinedJsonRequests->asm_ ||
				m_options.compiler.combinedJsonRequests->generatedSources ||
				m_options.compiler.combinedJsonRequests->generatedSourcesRuntime ||
				m_options.compiler.combinedJsonRequests->srcMap ||
				m_options.compiler.combinedJsonRequests->srcMapRuntime ||
				m_options.compiler.combinedJsonRequests->funDebug ||
				m_options.compiler.combinedJsonRequests->funDebugRuntime
			))
		);

		m_compiler->setOptimiserSettings(m_options.optimiserSettings());

		if (m_options.input.mode == InputMode::CompilerWithASTImport)
		{
			try
			{
				m_compiler->importASTs(parseAstFromInput());

				if (!m_compiler->analyze())
				{
					formatter.printErrorInformation(m_compiler->errors());
					astAssert(false, "Analysis of the AST failed");
				}
			}
			catch (Exception const& _exc)
			{
				// FIXME: AST import is missing proper validations. This hack catches failing
				// assertions and presents them as if they were compiler errors.
				solThrow(CommandLineExecutionError, "Failed to import AST: "s + _exc.what());
			}
		}
		else
		{
			m_compiler->setSources(m_fileReader.sourceUnits());
			m_compiler->setParserErrorRecovery(m_options.input.errorRecovery);
		}

		bool successful = m_compiler->compile(m_options.output.stopAfter);

		for (auto const& error: m_compiler->errors())
		{
			m_hasOutput = true;
			formatter.printErrorInformation(*error);
		}

		if (!successful && !m_options.input.errorRecovery)
			solThrow(CommandLineExecutionError, "");
	}
	catch (CompilerError const& _exception)
	{
		m_hasOutput = true;
		formatter.printExceptionInformation(
			_exception,
			Error::errorSeverity(Error::Type::CompilerError)
		);
		solThrow(CommandLineExecutionError, "");
	}
	catch (Error const& _error)
	{
		if (_error.type() == Error::Type::DocstringParsingError)
		{
			serr() << *boost::get_error_info<errinfo_comment>(_error);
			solThrow(CommandLineExecutionError, "Documentation parsing failed.");
		}
		else
		{
			m_hasOutput = true;
			formatter.printExceptionInformation(_error, Error::errorSeverity(_error.type()));
			solThrow(CommandLineExecutionError, "");
		}
	}
}

void CommandLineInterface::handleCombinedJSON()
{
	solAssert(CompilerInputModes.count(m_options.input.mode) == 1);

	if (!m_options.compiler.combinedJsonRequests.has_value())
		return;

	Json::Value output(Json::objectValue);

	output[g_strVersion] = frontend::VersionString;
	vector<string> contracts = m_compiler->contractNames();

	if (!contracts.empty())
		output[g_strContracts] = Json::Value(Json::objectValue);
	for (string const& contractName: contracts)
	{
		Json::Value& contractData = output[g_strContracts][contractName] = Json::objectValue;
		if (m_options.compiler.combinedJsonRequests->abi)
			contractData[g_strAbi] = m_compiler->contractABI(contractName);
		if (m_options.compiler.combinedJsonRequests->metadata)
			contractData["metadata"] = m_compiler->metadata(contractName);
		if (m_options.compiler.combinedJsonRequests->binary && m_compiler->compilationSuccessful())
			contractData[g_strBinary] = m_compiler->object(contractName).toHex();
		if (m_options.compiler.combinedJsonRequests->binaryRuntime && m_compiler->compilationSuccessful())
			contractData[g_strBinaryRuntime] = m_compiler->runtimeObject(contractName).toHex();
		if (m_options.compiler.combinedJsonRequests->opcodes && m_compiler->compilationSuccessful())
			contractData[g_strOpcodes] = evmasm::disassemble(m_compiler->object(contractName).bytecode, m_options.output.evmVersion);
		if (m_options.compiler.combinedJsonRequests->asm_ && m_compiler->compilationSuccessful())
			contractData[g_strAsm] = m_compiler->assemblyJSON(contractName);
		if (m_options.compiler.combinedJsonRequests->storageLayout && m_compiler->compilationSuccessful())
			contractData[g_strStorageLayout] = m_compiler->storageLayout(contractName);
		if (m_options.compiler.combinedJsonRequests->generatedSources && m_compiler->compilationSuccessful())
			contractData[g_strGeneratedSources] = m_compiler->generatedSources(contractName, false);
		if (m_options.compiler.combinedJsonRequests->generatedSourcesRuntime && m_compiler->compilationSuccessful())
			contractData[g_strGeneratedSourcesRuntime] = m_compiler->generatedSources(contractName, true);
		if (m_options.compiler.combinedJsonRequests->srcMap && m_compiler->compilationSuccessful())
		{
			auto map = m_compiler->sourceMapping(contractName);
			contractData[g_strSrcMap] = map ? *map : "";
		}
		if (m_options.compiler.combinedJsonRequests->srcMapRuntime && m_compiler->compilationSuccessful())
		{
			auto map = m_compiler->runtimeSourceMapping(contractName);
			contractData[g_strSrcMapRuntime] = map ? *map : "";
		}
		if (m_options.compiler.combinedJsonRequests->funDebug && m_compiler->compilationSuccessful())
			contractData[g_strFunDebug] = StandardCompiler::formatFunctionDebugData(
				m_compiler->object(contractName).functionDebugData
			);
		if (m_options.compiler.combinedJsonRequests->funDebugRuntime && m_compiler->compilationSuccessful())
			contractData[g_strFunDebugRuntime] = StandardCompiler::formatFunctionDebugData(
				m_compiler->runtimeObject(contractName).functionDebugData
			);
		if (m_options.compiler.combinedJsonRequests->signatureHashes)
			contractData[g_strSignatureHashes] = m_compiler->interfaceSymbols(contractName)["methods"];
		if (m_options.compiler.combinedJsonRequests->natspecDev)
			contractData[g_strNatspecDev] = m_compiler->natspecDev(contractName);
		if (m_options.compiler.combinedJsonRequests->natspecUser)
			contractData[g_strNatspecUser] = m_compiler->natspecUser(contractName);
	}

	bool needsSourceList =
		m_options.compiler.combinedJsonRequests->ast ||
		m_options.compiler.combinedJsonRequests->srcMap ||
		m_options.compiler.combinedJsonRequests->srcMapRuntime;
	if (needsSourceList)
	{
		// Indices into this array are used to abbreviate source names in source locations.
		output[g_strSourceList] = Json::Value(Json::arrayValue);

		for (auto const& source: m_compiler->sourceNames())
			output[g_strSourceList].append(source);
	}

	if (m_options.compiler.combinedJsonRequests->ast)
	{
		output[g_strSources] = Json::Value(Json::objectValue);
		for (auto const& sourceCode: m_fileReader.sourceUnits())
		{
			output[g_strSources][sourceCode.first] = Json::Value(Json::objectValue);
			output[g_strSources][sourceCode.first]["AST"] = ASTJsonExporter(
				m_compiler->state(),
				m_compiler->sourceIndices()
			).toJson(m_compiler->ast(sourceCode.first));
			output[g_strSources][sourceCode.first]["id"] = m_compiler->sourceIndices().at(sourceCode.first);
		}
	}

	string json = jsonPrint(removeNullMembers(std::move(output)), m_options.formatting.json);
	if (!m_options.output.dir.empty())
		createJson("combined", json);
	else
		sout() << json << endl;
}

void CommandLineInterface::handleAst()
{
	solAssert(CompilerInputModes.count(m_options.input.mode) == 1);

	if (!m_options.compiler.outputs.astCompactJson)
		return;

	vector<ASTNode const*> asts;
	for (auto const& sourceCode: m_fileReader.sourceUnits())
		asts.push_back(&m_compiler->ast(sourceCode.first));

	if (!m_options.output.dir.empty())
	{
		for (auto const& sourceCode: m_fileReader.sourceUnits())
		{
			stringstream data;
			string postfix = "";
			ASTJsonExporter(m_compiler->state(), m_compiler->sourceIndices()).print(data, m_compiler->ast(sourceCode.first), m_options.formatting.json);
			postfix += "_json";
			boost::filesystem::path path(sourceCode.first);
			createFile(path.filename().string() + postfix + ".ast", data.str());
		}
	}
	else
	{
		sout() << "JSON AST (compact format):" << endl << endl;
		for (auto const& sourceCode: m_fileReader.sourceUnits())
		{
			sout() << endl << "======= " << sourceCode.first << " =======" << endl;
			ASTJsonExporter(m_compiler->state(), m_compiler->sourceIndices()).print(sout(), m_compiler->ast(sourceCode.first), m_options.formatting.json);
		}
	}
}

void CommandLineInterface::serveLSP()
{
	lsp::StdioTransport transport;
	if (!lsp::LanguageServer{transport}.run())
		solThrow(CommandLineExecutionError, "LSP terminated abnormally.");
}

void CommandLineInterface::link()
{
	solAssert(m_options.input.mode == InputMode::Linker);

	// Map from how the libraries will be named inside the bytecode to their addresses.
	map<string, h160> librariesReplacements;
	int const placeholderSize = 40; // 20 bytes or 40 hex characters
	for (auto const& library: m_options.linker.libraries)
	{
		string const& name = library.first;
		// Library placeholders are 40 hex digits (20 bytes) that start and end with '__'.
		// This leaves 36 characters for the library identifier. The identifier used to
		// be just the cropped or '_'-padded library name, but this changed to
		// the cropped hex representation of the hash of the library name.
		// We support both ways of linking here.
		librariesReplacements["__" + evmasm::LinkerObject::libraryPlaceholder(name) + "__"] = library.second;

		string replacement = "__";
		for (size_t i = 0; i < placeholderSize - 4; ++i)
			replacement.push_back(i < name.size() ? name[i] : '_');
		replacement += "__";
		librariesReplacements[replacement] = library.second;
	}

	FileReader::StringMap sourceCodes = m_fileReader.sourceUnits();
	for (auto& src: sourceCodes)
	{
		auto end = src.second.end();
		for (auto it = src.second.begin(); it != end;)
		{
			while (it != end && *it != '_') ++it;
			if (it == end) break;
			if (
				end - it < placeholderSize ||
				*(it + 1) != '_' ||
				*(it + placeholderSize - 2) != '_' ||
				*(it + placeholderSize - 1) != '_'
			)
				solThrow(
					CommandLineExecutionError,
					"Error in binary object file " + src.first + " at position " + to_string(it - src.second.begin()) + "\n" +
					'"' + string(it, it + min(placeholderSize, static_cast<int>(end - it))) + "\" is not a valid link reference."
				);

			string foundPlaceholder(it, it + placeholderSize);
			if (librariesReplacements.count(foundPlaceholder))
			{
				string hexStr(util::toHex(librariesReplacements.at(foundPlaceholder).asBytes()));
				copy(hexStr.begin(), hexStr.end(), it);
			}
			else
				serr() << "Reference \"" << foundPlaceholder << "\" in file \"" << src.first << "\" still unresolved." << endl;
			it += placeholderSize;
		}
		// Remove hints for resolved libraries.
		for (auto const& library: m_options.linker.libraries)
			boost::algorithm::erase_all(src.second, "\n" + libraryPlaceholderHint(library.first));
		while (!src.second.empty() && *prev(src.second.end()) == '\n')
			src.second.resize(src.second.size() - 1);
	}
	m_fileReader.setSourceUnits(std::move(sourceCodes));
}

void CommandLineInterface::writeLinkedFiles()
{
	solAssert(m_options.input.mode == InputMode::Linker);

	for (auto const& src: m_fileReader.sourceUnits())
		if (src.first == g_stdinFileName)
			sout() << src.second << endl;
		else
		{
			ofstream outFile(src.first);
			outFile << src.second;
			if (!outFile)
				solThrow(CommandLineOutputError, "Could not write to file " + src.first + ". Aborting.");
		}
	sout() << "Linking completed." << endl;
}

string CommandLineInterface::libraryPlaceholderHint(string const& _libraryName)
{
	return "// " + evmasm::LinkerObject::libraryPlaceholder(_libraryName) + " -> " + _libraryName;
}

string CommandLineInterface::objectWithLinkRefsHex(evmasm::LinkerObject const& _obj)
{
	string out = _obj.toHex();
	if (!_obj.linkReferences.empty())
	{
		out += "\n";
		for (auto const& linkRef: _obj.linkReferences)
			out += "\n" + libraryPlaceholderHint(linkRef.second);
	}
	return out;
}

void CommandLineInterface::assembleYul(yul::YulStack::Language _language, yul::YulStack::Machine _targetMachine)
{
	solAssert(m_options.input.mode == InputMode::Assembler);

	bool successful = true;
	map<string, yul::YulStack> yulStacks;
	for (auto const& src: m_fileReader.sourceUnits())
	{
		auto& stack = yulStacks[src.first] = yul::YulStack(
			m_options.output.evmVersion,
			m_options.output.eofVersion,
			_language,
			m_options.optimiserSettings(),
			m_options.output.debugInfoSelection.has_value() ?
				m_options.output.debugInfoSelection.value() :
				DebugInfoSelection::Default()
		);

		if (!stack.parseAndAnalyze(src.first, src.second))
			successful = false;
		else
			stack.optimize();
	}

	for (auto const& sourceAndStack: yulStacks)
	{
		auto const& stack = sourceAndStack.second;
		SourceReferenceFormatter formatter(serr(false), stack, coloredOutput(m_options), m_options.formatting.withErrorIds);

		for (auto const& error: stack.errors())
		{
			m_hasOutput = true;
			formatter.printErrorInformation(*error);
		}
		if (Error::containsErrors(stack.errors()))
			successful = false;
	}

	if (!successful)
	{
		solAssert(m_hasOutput);
		solThrow(CommandLineExecutionError, "");
	}

	for (auto const& src: m_fileReader.sourceUnits())
	{
<<<<<<< HEAD
		if (m_options.compiler.outputs.mlir)
		{
			solUnimplementedAssert(_language == yul::YulStack::Language::Yul, "Language::Yul is only supported");
			auto const& yulStk = yulStacks[src.first];
			yul::EVMDialectTyped const* dialect = &yul::EVMDialectTyped::instance(m_options.output.evmVersion);
			if (!runMLIRGenFromYul(*yulStk.parserResult()->code, yulStk.charStream(src.first), *dialect))
			{
				successful = false;
			}
			continue;
		}

		string machine =
			_targetMachine == yul::YulStack::Machine::EVM ? "EVM" :
			"Ewasm";
=======
		solAssert(_targetMachine == yul::YulStack::Machine::EVM);
		string machine = "EVM";
>>>>>>> d9974bed
		sout() << endl << "======= " << src.first << " (" << machine << ") =======" << endl;

		yul::YulStack& stack = yulStacks[src.first];

		if (m_options.compiler.outputs.irOptimized)
		{
			// NOTE: This actually outputs unoptimized code when the optimizer is disabled but
			// 'ir' output in StandardCompiler works the same way.
			sout() << endl << "Pretty printed source:" << endl;
			sout() << stack.print() << endl;
		}

		yul::MachineAssemblyObject object;
		object = stack.assemble(_targetMachine);
		object.bytecode->link(m_options.linker.libraries);

		if (m_options.compiler.outputs.binary)
		{
			sout() << endl << "Binary representation:" << endl;
			if (object.bytecode)
				sout() << object.bytecode->toHex() << endl;
			else
				serr() << "No binary representation found." << endl;
		}
		if (m_options.compiler.outputs.astCompactJson)
		{
			sout() << "AST:" <<  endl <<  endl;
			sout() << util::jsonPrint(stack.astJson(), m_options.formatting.json) << endl;
		}
		solAssert(_targetMachine == yul::YulStack::Machine::EVM, "");
		if (m_options.compiler.outputs.asm_)
		{
			sout() << endl << "Text representation:" << endl;
			if (!object.assembly.empty())
				sout() << object.assembly << endl;
			else
				serr() << "No text representation found." << endl;
		}
	}
}

void CommandLineInterface::outputCompilationResults()
{
	solAssert(CompilerInputModes.count(m_options.input.mode) == 1);

	handleCombinedJSON();

	// do we need AST output?
	handleAst();

	if (
		!m_compiler->compilationSuccessful() &&
		m_options.output.stopAfter == CompilerStack::State::CompilationSuccessful
	)
	{
		serr() << endl << "Compilation halted after AST generation due to errors." << endl;
		return;
	}

	vector<string> contracts = m_compiler->contractNames();
	for (string const& contract: contracts)
	{
		if (needsHumanTargetedStdout(m_options))
			sout() << endl << "======= " << contract << " =======" << endl;

		// do we need EVM assembly?
		if (m_options.compiler.outputs.asm_ || m_options.compiler.outputs.asmJson)
		{
			string ret;
			if (m_options.compiler.outputs.asmJson)
				ret = util::jsonPrint(removeNullMembers(m_compiler->assemblyJSON(contract)), m_options.formatting.json);
			else
				ret = m_compiler->assemblyString(contract, m_fileReader.sourceUnits());

			if (!m_options.output.dir.empty())
				createFile(m_compiler->filesystemFriendlyName(contract) + (m_options.compiler.outputs.asmJson ? "_evm.json" : ".evm"), ret);
			else
				sout() << "EVM assembly:" << endl << ret << endl;
		}

		if (m_options.compiler.estimateGas)
			handleGasEstimation(contract);

		handleBytecode(contract);
		handleIR(contract);
		handleIRAst(contract);
		handleIROptimized(contract);
		handleIROptimizedAst(contract);
		handleSignatureHashes(contract);
		handleMetadata(contract);
		handleABI(contract);
		handleStorageLayout(contract);
		handleNatspec(true, contract);
		handleNatspec(false, contract);
	} // end of contracts iteration

	if (!m_hasOutput)
	{
		if (!m_options.output.dir.empty())
			sout() << "Compiler run successful. Artifact(s) can be found in directory " << m_options.output.dir << "." << endl;
		else if (contracts.empty())
			sout() << "Compiler run successful. No contracts to compile." << endl;
		else
			sout() << "Compiler run successful. No output generated." << endl;
	}
}

}<|MERGE_RESOLUTION|>--- conflicted
+++ resolved
@@ -745,20 +745,14 @@
 		if (m_options.output.debugInfoSelection.has_value())
 			m_compiler->selectDebugInfo(m_options.output.debugInfoSelection.value());
 		// TODO: Perhaps we should not compile unless requested
-<<<<<<< HEAD
-
-		m_compiler->enableIRGeneration(m_options.compiler.outputs.ir || m_options.compiler.outputs.irOptimized);
-		m_compiler->enableMLIRGeneration(m_options.compiler.outputs.mlir);
-		m_compiler->setMLIRGenStage(m_options.output.mlirGenStage);
-		m_compiler->enableEwasmGeneration(m_options.compiler.outputs.ewasm);
-=======
 		m_compiler->enableIRGeneration(
 			m_options.compiler.outputs.ir ||
 			m_options.compiler.outputs.irOptimized ||
 			m_options.compiler.outputs.irAstJson ||
 			m_options.compiler.outputs.irOptimizedAstJson
 		);
->>>>>>> d9974bed
+		m_compiler->enableMLIRGeneration(m_options.compiler.outputs.mlir);
+		m_compiler->setMLIRGenStage(m_options.output.mlirGenStage);
 		m_compiler->enableEvmBytecodeGeneration(
 			m_options.compiler.estimateGas ||
 			m_options.compiler.outputs.asm_ ||
@@ -1122,7 +1116,6 @@
 
 	for (auto const& src: m_fileReader.sourceUnits())
 	{
-<<<<<<< HEAD
 		if (m_options.compiler.outputs.mlir)
 		{
 			solUnimplementedAssert(_language == yul::YulStack::Language::Yul, "Language::Yul is only supported");
@@ -1135,13 +1128,8 @@
 			continue;
 		}
 
-		string machine =
-			_targetMachine == yul::YulStack::Machine::EVM ? "EVM" :
-			"Ewasm";
-=======
 		solAssert(_targetMachine == yul::YulStack::Machine::EVM);
 		string machine = "EVM";
->>>>>>> d9974bed
 		sout() << endl << "======= " << src.first << " (" << machine << ") =======" << endl;
 
 		yul::YulStack& stack = yulStacks[src.first];
